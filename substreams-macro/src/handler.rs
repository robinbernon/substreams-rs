use crate::config::{FinalConfiguration, ModuleType};
use crate::errors;
use proc_macro::TokenStream;
use proc_macro2::Span;
use quote::{format_ident, quote, ToTokens};
use syn::spanned::Spanned;

pub fn main(_args: TokenStream, item: TokenStream, module_type: ModuleType) -> TokenStream {
    let original = item.clone();

    let final_config = FinalConfiguration { module_type };
    let input = syn::parse_macro_input!(item as syn::ItemFn);

    let output_result = parse_func_output(&final_config, input.sig.output.clone());
    match output_result {
        Ok(_) => {}
        Err(e) => return token_stream_with_error(original, e),
    }
    let mut has_seen_writable_store = false;
    let mut args: Vec<proc_macro2::TokenStream> = Vec::with_capacity(input.sig.inputs.len() * 2);
    let mut proto_decodings: Vec<proc_macro2::TokenStream> =
        Vec::with_capacity(input.sig.inputs.len());
    let mut read_only_stores: Vec<proc_macro2::TokenStream> =
        Vec::with_capacity(input.sig.inputs.len());
    let mut writable_store: proc_macro2::TokenStream = quote! {};

    for i in (&input.sig.inputs).into_iter() {
        match i {
            syn::FnArg::Receiver(_) => {
                return token_stream_with_error(
                    original,
                    syn::Error::new(
                        i.span(),
                        format!("handler function does not support 'self' receiver"),
                    ),
                );
            }
            syn::FnArg::Typed(pat_type) => {
                match &*pat_type.pat {
                    syn::Pat::Ident(v) => {
                        let var_name = v.ident.clone();

                        let argument_type = &*pat_type.ty;
                        let input_res = parse_input_type(argument_type);
                        if input_res.is_err() {
                            return token_stream_with_error(
                                original,
                                syn::Error::new(
                                    pat_type.span(),
                                    format!("failed to parse input {:?}", input_res.err()),
                                ),
                            );
                        }
                        let input_obj = input_res.unwrap();

                        if input_obj.is_writable_store {
                            if has_seen_writable_store {
                                return token_stream_with_error(
                                original,
                                syn::Error::new(pat_type.span(), format!("handler cannot have more then one writable store as an input"))
                            );
                            }
                            has_seen_writable_store = true;
                            let store_type = format_ident!("{}", input_obj.store_type);
                            writable_store =
                                quote! { let #var_name: #argument_type = #store_type::new(); };
                            continue;
                        }

                        if input_obj.is_readable_store {
                            let var_idx = format_ident!("{}_idx", var_name);
                            let store_type = format_ident!("{}", input_obj.store_type);
                            args.push(quote! { #var_idx: u32 });
                            read_only_stores.push(quote! { let #var_name: #argument_type = #store_type::new(#var_idx); });
                            continue;
                        }

                        if final_config.module_type == ModuleType::Store
                            && var_name.to_string().ends_with("_idx")
                        {
                            args.push(quote! { #pat_type });
                            continue;
                        }
                        let var_ptr = format_ident!("{}_ptr", var_name);
                        let var_len = format_ident!("{}_len", var_name);
                        args.push(quote! { #var_ptr: *mut u8 });
                        args.push(quote! { #var_len: usize });

                        if input_obj.is_deltas {
                            let raw = format_ident!("raw_{}", var_name);
                            proto_decodings.push(quote! {
                                let #raw = substreams::proto::decode_ptr::<substreams::pb::substreams::StoreDeltas>(#var_ptr, #var_len).unwrap().deltas;
                                let #var_name: #argument_type = substreams::store::Deltas::new(#raw);
                            })
                        } else {
                            proto_decodings.push(quote! { let #var_name: #argument_type = substreams::proto::decode_ptr(#var_ptr, #var_len).unwrap(); })
                        }
                    }
                    _ => {
                        return token_stream_with_error(
                            original,
                            syn::Error::new(pat_type.span(), format!("unknown argument type")),
                        );
                    }
                }
            }
        }
    }

    match final_config.module_type {
        ModuleType::Store => build_store_handler(
            input,
            args,
            proto_decodings,
            read_only_stores,
            writable_store,
        ),
        ModuleType::Map => build_map_handler(
            input,
            args,
            proto_decodings,
            read_only_stores,
            writable_store,
        ),
    }
}

const WRITABLE_STORE: [&'static str; 22] = [
    "StoreSetRaw",
    "StoreSetString",
    "StoreSetBigInt",
    "StoreSetBigDecimal",
    "StoreSetProto",
    "StoreSetInt64",
    "StoreSetFloat64",
    "StoreSetIfNotExistsRaw",
    "StoreSetIfNotExistsProto",
    "StoreAddInt64",
    "StoreAddFloat64",
    "StoreAddBigDecimal",
    "StoreAddBigInt",
    "StoreMaxInt64",
    "StoreMaxBigInt",
    "StoreMaxFloat64",
    "StoreMaxBigDecimal",
    "StoreMinInt64",
    "StoreMinBigInt",
    "StoreMinFloat64",
    "StoreMinBigDecimal",
    "StoreAppend",
];

<<<<<<< HEAD
const READABLE_STORE: [&'static str; 6] = [
    "StoreGetInt64",
=======
const READABLE_STORE: [&'static str; 8] = [
    "StoreGetI64",
>>>>>>> f9ec3410
    "StoreGetFloat64",
    "StoreGetBigDecimal",
    "StoreGetBigInt",
    "StoreGetProto",
    "StoreGetRaw",
    "StoreGetString",
    "StoreGetArray",
];

#[derive(Debug)]
struct Input {
    is_writable_store: bool,
    is_readable_store: bool,
    is_deltas: bool,
    resolved_ty: String,
    store_type: String,
}

fn parse_input_type(ty: &syn::Type) -> Result<Input, errors::SubstreamMacroError> {
    match ty {
        syn::Type::Path(p) => {
            let mut input = Input {
                is_writable_store: false,
                is_readable_store: false,
                is_deltas: false,
                resolved_ty: "".to_owned(),
                store_type: "".to_string(),
            };
            let mut last_type = "".to_owned();
            for segment in p.path.segments.iter() {
                last_type = segment.ident.to_string();
            }
            input.resolved_ty = last_type.clone();
            for t in WRITABLE_STORE {
                if last_type == t.to_owned() {
                    input.is_writable_store = true;
                    input.store_type = last_type.clone();
                }
            }
            for t in READABLE_STORE {
                if last_type == t.to_owned() {
                    input.is_readable_store = true;
                    input.store_type = last_type.clone();
                }
            }
            if last_type == "Deltas".to_owned() {
                // todo: should check that it's fully qualified to be our `store::Deltas`
                input.is_deltas = true;
            }
            Ok(input)
        }
        _ => Err(errors::SubstreamMacroError::UnknownInputType(
            "unable to parse input type".to_owned(),
        )),
    }
}

fn parse_func_output(
    final_config: &FinalConfiguration,
    output: syn::ReturnType,
) -> Result<(), syn::Error> {
    return match final_config.module_type {
        ModuleType::Map => {
            if output == syn::ReturnType::Default {
                return Err(syn::Error::new(Span::call_site(), "Module of type Map should have a return of type Result<YOUR_TYPE, SubstreamError>"));
            }

            let expected = vec!["-".to_owned(), ">".to_owned(), "Result".to_owned()];
            let mut index = 0;
            let mut valid = true;
            for i in output.into_token_stream().into_iter() {
                if index == expected.len() {
                    return if valid {
                        Ok(())
                    } else {
                        Err(syn::Error::new(
                            Span::call_site(),
                            "Module of type Map should return a Result<>",
                        ))
                    };
                }
                if i.to_string() != expected[index] {
                    valid = false
                }
                index += 1;
            }
            Ok(())
        }
        ModuleType::Store => {
            if output != syn::ReturnType::Default {
                return Err(syn::Error::new(
                    Span::call_site(),
                    "Module of type Store should not have a return statement",
                ));
            }
            Ok(())
        }
    };
}

fn build_map_handler(
    input: syn::ItemFn,
    collected_args: Vec<proc_macro2::TokenStream>,
    decodings: Vec<proc_macro2::TokenStream>,
    read_only_stores: Vec<proc_macro2::TokenStream>,
    writable_store: proc_macro2::TokenStream,
) -> TokenStream {
    let body = &input.block;
    let header = quote! {
        #[no_mangle]
    };
    let func_name = input.sig.ident.clone();
    let lambda_return = input.sig.output.clone();
    let lambda = quote! {
        let func = || #lambda_return {
            #(#decodings)*
            #(#read_only_stores)*
            #writable_store
            #body
        };
    };
    let result = quote! {
        #header
        pub extern "C" fn #func_name(#(#collected_args),*){
            substreams::register_panic_hook();
            #lambda
            let result = func();
            if result.is_err() {
                panic!("{:?}", result.err().unwrap())
            }
            substreams::output(result.unwrap());
        }
    };
    result.into()
}

fn build_store_handler(
    input: syn::ItemFn,
    collected_args: Vec<proc_macro2::TokenStream>,
    decodings: Vec<proc_macro2::TokenStream>,
    read_only_stores: Vec<proc_macro2::TokenStream>,
    writable_store: proc_macro2::TokenStream,
) -> TokenStream {
    let body = &input.block;
    let header = quote! {
        #[no_mangle]
    };
    let func_name = input.sig.ident.clone();
    let result = quote! {
        #header
        pub extern "C" fn #func_name(#(#collected_args),*){
            substreams::register_panic_hook();
            #(#decodings)*
            #(#read_only_stores)*
            #writable_store
            #body
        }
    };
    result.into()
}

fn token_stream_with_error(mut tokens: TokenStream, error: syn::Error) -> TokenStream {
    tokens.extend(TokenStream::from(error.into_compile_error()));
    tokens
}<|MERGE_RESOLUTION|>--- conflicted
+++ resolved
@@ -150,13 +150,8 @@
     "StoreAppend",
 ];
 
-<<<<<<< HEAD
-const READABLE_STORE: [&'static str; 6] = [
+const READABLE_STORE: [&'static str; 8] = [
     "StoreGetInt64",
-=======
-const READABLE_STORE: [&'static str; 8] = [
-    "StoreGetI64",
->>>>>>> f9ec3410
     "StoreGetFloat64",
     "StoreGetBigDecimal",
     "StoreGetBigInt",
